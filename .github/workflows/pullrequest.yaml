# for pull request the actions context is a little bit different. we always use the workflow as
# defined in the main branch, therefore any change in .github/workflow directory introduced by
# the PR is ignored. this happens because if leverage the "on: pull_request_target" instead of
# "on: pull_request". the only practical difference here is that when we checkout the source
# code we use the source repository (the repo used to open the pr), see "check out code" steps.
---
name: pullrequest

on:
  pull_request_target:
    branches:
      - main

jobs:
  lint:
    name: lint
    runs-on: ubuntu-latest
    container:
      image: quay.io/tagger/actions-image:latest
    steps:
    - name: check out code
      uses: actions/checkout@v2
      with:
        repository: ${{ github.event.pull_request.head.repo.full_name }}
        ref: ${{ github.event.pull_request.head.ref }}

    - name: run linter
      run: golint -set_exit_status ./cmd/kubectl-image ./cmd/imgctrl ./controllers/... ./services/...

  staticcheck:
<<<<<<< HEAD
    name: lint
=======
    name: staticcheck
>>>>>>> a0efb029
    runs-on: ubuntu-latest
    container:
      image: quay.io/tagger/actions-image:latest
    steps:
    - name: check out code
      uses: actions/checkout@v2
      with:
        repository: ${{ github.event.pull_request.head.repo.full_name }}
        ref: ${{ github.event.pull_request.head.ref }}

    - name: run staticcheck
      run: staticcheck ./...

  unit:
    name: unit
    runs-on: ubuntu-latest
    container:
      image: quay.io/tagger/actions-image:latest
    steps:
    - name: check out source code
      uses: actions/checkout@v2
      with:
        repository: ${{ github.event.pull_request.head.repo.full_name }}
        ref: ${{ github.event.pull_request.head.ref }}

    - name: run tests
      run: go test -mod vendor -v ./...

  build:
    name: build
    needs:
      - lint
      - unit
      - staticcheck
    runs-on: ubuntu-latest
    container:
      image: quay.io/tagger/actions-image:latest
    steps:
    - name: check out code
      uses: actions/checkout@v2
      with:
        repository: ${{ github.event.pull_request.head.repo.full_name }}
        ref: ${{ github.event.pull_request.head.ref }}

    - name: build all
      run: make build

  image:
    name: image
    needs:
      - lint
      - unit
      - staticcheck
    runs-on: ubuntu-latest
    steps:
    - name: check out code
      uses: actions/checkout@v2
      with:
        repository: ${{ github.event.pull_request.head.repo.full_name }}
        ref: ${{ github.event.pull_request.head.ref }}

    - name: registry login
      uses: docker/login-action@v1
      with:
        registry: ghcr.io
        username: shipwright-io
        password: ${{ secrets.GITHUB_TOKEN }}

    - name: build image
      id: push
      uses: docker/build-push-action@v2
      with:
        push: true
        context: ./
        file: ./Containerfile
        tags: ghcr.io/shipwright-io/imgctrl:pr-${{ github.event.number }}

  release:
    name: release
    needs:
      - image
      - build
    runs-on: ubuntu-latest
    steps:
    - name: check out code
      uses: actions/checkout@v2
      with:
        repository: ${{ github.event.pull_request.head.repo.full_name }}
        ref: ${{ github.event.pull_request.head.ref }}

    - name: setting image tag in values.yaml
      run: sed -i 's/latest/pr-${{ github.event.number }}/g' chart/values.yaml

    - name: upload helm chart artifact
      uses: actions/upload-artifact@v2
      with:
        name: helm-chart
        path: chart

  integration:
    name: integration
    needs:
      - release
    runs-on: ubuntu-latest
    steps:
    - name: check out code
      uses: actions/checkout@v2
      with:
        repository: ${{ github.event.pull_request.head.repo.full_name }}
        ref: ${{ github.event.pull_request.head.ref }}

    - name: download helm chart artifact
      uses: actions/download-artifact@v2
      with:
        name: helm-chart
        path: downloaded-chart

    - name: install kuttl
      run: |-
        curl -o kuttl -L https://github.com/kudobuilder/kuttl/releases/download/v0.11.1/kubectl-kuttl_0.11.1_linux_x86_64
        chmod 755 kuttl

    - name: install kind
      uses: engineerd/setup-kind@v0.5.0
      with:
        version: v0.11.1

    - name: create shipwright namespace
      run: |-
        kubectl create namespace shipwright
        kubectl config set-context --current --namespace=shipwright

    - name: install helm chart
      run: helm install imgctrl ./downloaded-chart

    - name: sleep for a while
      run: sleep 30

    - name: check deployments
      run: |-
        READY=$(kubectl get deploy imgctrl --no-headers -o=custom-columns=:.status.readyReplicas)
        if [ "$READY" != "1" ]; then
          echo imgctrl deployment not ready
          kubectl get deploy -o yaml
          kubectl get pods -o yaml
          exit 1
        fi

    - name: e2e
      run: ./kuttl test --timeout=180 e2e<|MERGE_RESOLUTION|>--- conflicted
+++ resolved
@@ -28,11 +28,7 @@
       run: golint -set_exit_status ./cmd/kubectl-image ./cmd/imgctrl ./controllers/... ./services/...
 
   staticcheck:
-<<<<<<< HEAD
-    name: lint
-=======
     name: staticcheck
->>>>>>> a0efb029
     runs-on: ubuntu-latest
     container:
       image: quay.io/tagger/actions-image:latest
